# Changelog

All notable changes to this project will be documented in this file.

<<<<<<< HEAD
## [0.0.14] - 2025-09-26

### Changed

- Added joint locking via QP equality constraints as an alternative to removing the joints from the Mujoco model.
=======
## Unreleased

### Added

* Improve test coverage.
* Add more tests to `test_configuration_limit.py` and `test_velocity_limit.py`.
>>>>>>> ebe6cb1c

## [0.0.13] - 2025-09-12

### Bugfix

* Objects already in collision repel each other instead of locking together. Contribution from @mattrobotcontributor.

## [0.0.12] - 2025-08-08

### Changed

- `solve_ik` now raises a new exception, `NoSolutionFound`, when the QP solver fails to find a solution.

### Bugfix

* Fix `Configuration.get_inertia_matrix` for MuJoCo versions >= 3.3.4.

### Added

- `clamp` method for SO3 and SE3. Contribution from @adlarkin.

## [0.0.11] - 2025-05-22

### Added

- Added `KineticEnergyRegularizationTask`, which regularizes joint displacements based on kinetic energy (inertia-weighted damping).
  - New example: [examples/kinetic_energy_reg.py](examples/kinetic_energy_reg.py).
- Add `Configuration.get_inertia_matrix()`: returns the joint-space inertia matrix at the current configuration.
- Add 3.8 and 3.13 to CI test matrix.
- Switch to `MjSpec` for model construction in examples and eliminate `dm_control` dependency.
- Added single and dual Franka Emika Panda robot examples featuring motion planning, and bi-manual coordination. Contribution from @Debojit-D.

![bimanual panda](https://github.com/kevinzakka/mink/blob/assets/dual_panda.gif?raw=true)

### Changed

- Merged task and limit exceptions to base exceptions file.
- Improved the documentation for certain tasks.

## [0.0.10] - 2025-04-22

### Changed

- Update so3.py log function to use arctan2 instead of arccos for better numerical stability.

## [0.0.9] - 2025-04-21

### Changed

- Switch Lie algebra implementation to use mujoco functions.
- Rewrite some Lie algebra methods to use derivations with least operations.
- Relax tolerances on test_solve_ik.py test_single_task_convergence.
- Relax numpy version requirement.

## [0.0.8] - 2025-04-21

### Added

- Added equality operators for SE3 and SO3.
- Added matrix Lie group interpolation.

### Changed

- Remove quadprog dependency and switch to `daqp` for examples.

## [0.0.7] - 2025-03-28

### Added

- Added support for Python 3.8.

## [0.0.6] - 2025-03-15

### Added

- Added `EqualityConstraintTask`, which is particularly useful for closed-chain mechanisms like 4-bar linkages or parallel robots. See [biped_cassie.py](examples/biped_cassie.py) for an implementation example. Contribution from @simeon-ned.

| Before | After |
|--------|-------|
| ![before](https://github.com/kevinzakka/mink/blob/assets/equality_before.gif?raw=true) | ![after](https://github.com/kevinzakka/mink/blob/assets/equality_after.gif?raw=true) |

- `Configuration.check_limits` now logs joint limit violations to `debug` rather than `warn` when `safety_break=False`.
- Added `utils.get_subtree_body_ids` to get all bodies belonging to the subtree starting at a given body.
  - Example usage of this function can be found in the [ALOHA example script](examples/arm_aloha.py) where it is used to selectively apply gravity compensation torques to the left and right arm bodies.
- Add G1 and Apollo humanoid example with a tabletop manipulation focus.

![g1 teleop](https://github.com/kevinzakka/mink/blob/assets/g1_teleop.gif?raw=true)

### Changed

- Improved ALOHA example script.
- Fixed a small bug in the exit criterion of the ALOHA example script.
- Updated Stretch example to work with MuJoCo >= 3.3.0.

## [0.0.5] - 2024-09-27

### Changed

- Changed `inf` to `mujoco.mjMAXVAL` for unbounded joint limits in `ConfigurationLimit`.

## [0.0.4] - 2024-09-26

### Changed

- Fixed a bug in `ConfigurationLimit` where the indices of the limited DoFs were storing the wrong values.
- Changed `print` statement in `Configuration::check_limits` to `logging.warning`.

### Added

- Examples:
    - Mobile Kinova loaded from a module-oriented MJCF description: [mobile_kinova.py](examples/mobile_kinova.py) (thanks @Zi-ang-Cao)
        - Removes the nested class naming convention in [tidybot.xml](tidybot.xml), allowing for seamless swapping of end-effectors.
    - Mobile Kinova with LEAP hand: [mobile_kinova_leap.py](examples/mobile_kinova_leap.py) (thanks @Zi-ang-Cao)
        - The example scripts also includes updated recommendations for controlling the mobile base, aiming to minimize unnecessary rotation.
    - UFactory xArm7 with LEAP hand: [xarm_leap.py](examples/arm_hand_xarm_leap.py)
    - Unitree H1: [humanoid_h1.py](examples/humanoid_h1.py)

## [0.0.3] - 2024-08-10

### Added

- Relative frame task.
- More examples:
    - Mobile manipulator: [mobile_tidybot.py](examples/mobile_tidybot.py)
    - Bimanual manipulator: [aloha.py](examples/arm_aloha.py)
    - Arm + dexterous hand: [arm_hand_iiwa_allegro.py](examples/arm_hand_iiwa_allegro.py)

### Changed

- Posture task cost can now be a scalar or a vector. Vector costs are useful for specifying different costs for different dofs.

## [0.0.2] - 2024-07-27

### Added

- [Documentation](https://kevinzakka.github.io/mink/).
- Damping task.

### Changed

- Restrict numpy version to < 2.0.0 for compatibility with `osqp` solver in `qpsolvers`.
- README touchup.

## [0.0.1] - 2024-07-25

Initial release.<|MERGE_RESOLUTION|>--- conflicted
+++ resolved
@@ -2,20 +2,13 @@
 
 All notable changes to this project will be documented in this file.
 
-<<<<<<< HEAD
-## [0.0.14] - 2025-09-26
-
-### Changed
-
-- Added joint locking via QP equality constraints as an alternative to removing the joints from the Mujoco model.
-=======
 ## Unreleased
 
 ### Added
 
 * Improve test coverage.
 * Add more tests to `test_configuration_limit.py` and `test_velocity_limit.py`.
->>>>>>> ebe6cb1c
+* Added joint locking via QP equality constraints as an alternative to removing the joints from the Mujoco model.
 
 ## [0.0.13] - 2025-09-12
 
